--- conflicted
+++ resolved
@@ -30,17 +30,12 @@
         with:
           node-version: 22
           cache: pnpm
-<<<<<<< HEAD
       - name: Install pnpm
         run: npm install -g pnpm@10.13.1
-      - name: Enable pnpm via Corepack
-        run: corepack enable && corepack prepare pnpm@10.13.1 --activate
-=======
       - name: Setup pnpm
         uses: pnpm/action-setup@v4
         with:
           version: 10.13.1
->>>>>>> 25dfc701
       - name: Install dependencies (pnpm)
         run: pnpm install --frozen-lockfile
       - name: Lint (Biome)
@@ -65,17 +60,12 @@
         with:
           node-version: 22
           cache: pnpm
-<<<<<<< HEAD
       - name: Install pnpm
         run: npm install -g pnpm@10.13.1
-      - name: Enable pnpm via Corepack
-        run: corepack enable && corepack prepare pnpm@10.13.1 --activate
-=======
       - name: Setup pnpm
         uses: pnpm/action-setup@v4
         with:
           version: 10.13.1
->>>>>>> 25dfc701
       - name: Install dependencies (pnpm)
         run: pnpm install --frozen-lockfile
       - name: Restore fastmd cache
